/**
 *-----------------------------------------------------------------------------
 * Title      : AXIS Gen2 Functions
 * ----------------------------------------------------------------------------
 * File       : axis_gen2.c
 * Created    : 2017-02-03
 * ----------------------------------------------------------------------------
 * Description:
 * Access functions for Gen2 AXIS DMA
 * ----------------------------------------------------------------------------
 * This file is part of the aes_stream_drivers package. It is subject to
 * the license terms in the LICENSE.txt file found in the top-level directory
 * of this distribution and at:
 *    https://confluence.slac.stanford.edu/display/ppareg/LICENSE.html.
 * No part of the aes_stream_drivers package, including this file, may be
 * copied, modified, propagated, or distributed except according to the terms
 * contained in the LICENSE.txt file.
 * ----------------------------------------------------------------------------
**/
#include <axis_gen2.h>
#include <AxisDriver.h>
#include <linux/seq_file.h>
#include <linux/signal.h>
#include <linux/slab.h>

// Set functions for gen2 card
struct hardware_functions AxisG2_functions = {
   .irq             = AxisG2_Irq,
   .init            = AxisG2_Init,
   .enable          = AxisG2_Enable,
   .clear           = AxisG2_Clear,
   .retRxBuffer     = AxisG2_RetRxBuffer,
   .sendBuffer      = AxisG2_SendBuffer,
   .command         = AxisG2_Command,
   .seqShow         = AxisG2_SeqShow,
};


// Map return descriptors to return record
inline uint8_t AxisG2_MapReturn ( struct DmaDevice * dev, struct AxisG2Return *ret, uint32_t desc128En, uint32_t index, uint32_t *ring) {
   uint32_t * ptr;
   uint32_t chan;
   uint32_t dest;

   ptr = (ring + (index*(desc128En?4:2)));

   if ( desc128En ) {
      if ( ptr[3] == 0 ) return 0;

      chan        = (ptr[3] >> 8) & 0xF;
      dest        = (ptr[3] & 0xFF);
      ret->dest   = (chan * 256) + dest;
      ret->size   = ptr[2];
      ret->index  = ptr[1];
      ret->fuser  = (ptr[0] >> 24) & 0xFF;
      ret->luser  = (ptr[0] >> 16) & 0xFF;
      ret->id     = (ptr[0] >>  8) & 0xFF;
      ret->cont   = (ptr[0] >>  3) & 0x1;
      ret->result = ptr[0] & 0x7;

   } else {
      if ( ptr[1] == 0 ) return 0;

      ret->dest   = (ptr[1] >> 24) & 0xFF;
      ret->size   = (ptr[1] & 0xFFFFFF);
      ret->fuser  = (ptr[0] >> 24) & 0xFF;
      ret->luser  = (ptr[0] >> 16) & 0xFF;
      ret->index  = (ptr[0] >>  4) & 0xFFF;
      ret->cont   = (ptr[0] >>  3) & 0x1;
      ret->result = ptr[0] & 0x7;
      ret->id     = 0;
   }

   if ( dev->debug > 0 )
      dev_info(dev->device,"MapReturn: desc idx %i, raw 0x%x, 0x%x, 0x%x, 0x%x\n",index,ptr[0],ptr[1],ptr[2],ptr[3]);

   memset(ptr,0,(desc128En?16:8));
   return 1;
}

// Add buffer to free list
inline void AxisG2_WriteFree ( struct DmaBuffer *buff, struct AxisG2Reg *reg, uint32_t desc128En ) {
   uint32_t wrData[2];

   wrData[0] = buff->index & 0x0FFFFFFF;

   if ( desc128En ) {
      wrData[0] |= (buff->buffHandle << 24) & 0xF0000000; // Addr bits 7:4
      wrData[1]  = (buff->buffHandle >>  8) & 0xFFFFFFFF; // Addr bits 39:8

      iowrite32(wrData[1],&(reg->writeFifoB));
   }
   else iowrite32(buff->buffHandle,&(reg->dmaAddr[buff->index])); // Address table

   iowrite32(wrData[0],&(reg->writeFifoA));
}

// Add buffer to tx list
inline void AxisG2_WriteTx ( struct DmaBuffer *buff, struct AxisG2Reg *reg, uint32_t desc128En ) {
   uint32_t rdData[4];
   uint32_t dest;
   uint32_t chan;

   rdData[0]  = (buff->flags >> 13) & 0x00000008; // bit[3] = continue = flags[16]
   rdData[0] |= (buff->flags <<  8) & 0x00FF0000; // Bits[23:16] = lastUser = flags[15:8]
   rdData[0] |= (buff->flags << 24) & 0xFF000000; // Bits[31:24] = firstUser = flags[7:0]

   if ( desc128En ) {
      dest = buff->dest % 256;
      chan = buff->dest / 256;

      rdData[0] |= (chan << 4) & 0x000000F0;
      rdData[0] |= (dest << 8) & 0x0000FF00;

      rdData[1] = buff->size;

      rdData[2] = buff->index & 0x0FFFFFFF;
      rdData[2] |= (buff->buffHandle << 24) & 0xF0000000; // Addr bits 7:4
      rdData[3]  = (buff->buffHandle >>  8) & 0xFFFFFFFF; // Addr bits 39:8

      iowrite32(rdData[3],&(reg->readFifoD));
      iowrite32(rdData[2],&(reg->readFifoC));
   }
   else {

      rdData[0] |= (buff->index <<  4) & 0x0000FFF0; // Bits[15:4] = buffId

      rdData[1]  = buff->size & 0x00FFFFFF;   // bits[23:0]  = size
      rdData[1] |= (buff->dest << 24) & 0xFF000000; // bits[31:24] = dest

      iowrite32(buff->buffHandle,&(reg->dmaAddr[buff->index])); // Address table
   }

   iowrite32(rdData[1],&(reg->readFifoB));
   iowrite32(rdData[0],&(reg->readFifoA));
}

uint32_t AxisG2_Process (struct DmaDevice * dev, struct AxisG2Reg *reg, struct AxisG2Data *hwData ) {
   struct DmaDesc     * desc;
   struct DmaBuffer   * buff;
   struct AxisG2Return ret;

   uint32_t x;
   uint32_t bCnt;
   uint32_t rCnt;
   uint32_t handleCount;

   handleCount = 0;
   ////////////////// Transmit Buffers /////////////////////////

   // Check read (transmit) returns
   while ( AxisG2_MapReturn(dev,&ret,hwData->desc128En,hwData->readIndex,hwData->readAddr) ) {
      ++handleCount;
      --(hwData->hwRdBuffCnt);

      if ( dev->debug > 0 ) dev_info(dev->device,"Process: Got TX Descriptor: Idx=%i, Pos=%i\n",ret.index,hwData->readIndex);

      // Attempt to find buffer in tx pool and return. otherwise return rx entry to hw.
      // Must adjust counters here and check for buffer need
      if ((buff = dmaRetBufferIdxIrq (dev,ret.index)) != NULL) {

         // Add to receive/write software queue
         if ( hwData->hwWrBuffCnt >= (hwData->addrCount-1) ) dmaQueuePushIrq(&(hwData->wrQueue),buff);

         // Add to receive/write hardware queue
         else {
            ++(hwData->hwWrBuffCnt);
            AxisG2_WriteFree(buff,reg,hwData->desc128En);
         }
      }
      hwData->readIndex = ((hwData->readIndex+1) % hwData->addrCount);
   }

   // Process transmit software queue
   if ( hwData->desc128En ) {
      while ( (hwData->hwRdBuffCnt < (hwData->addrCount-1)) && ((buff = dmaQueuePopIrq(&(hwData->rdQueue))) != NULL) ) {

         // Write to hardware
         AxisG2_WriteTx(buff,reg,hwData->desc128En);
         ++hwData->hwRdBuffCnt;
      }
   }

   ////////////////// Receive Buffers /////////////////////////

   // Lock mask
   spin_lock(&dev->maskLock);

   // Check write descriptor
   while ( AxisG2_MapReturn(dev,&ret,hwData->desc128En,hwData->writeIndex,hwData->writeAddr) ) {
      ++handleCount;
      --(hwData->hwWrBuffCnt);

      if ( dev->debug > 0 ) dev_info(dev->device,"Process: Got RX Descriptor: Idx=%i, Pos=%i\n",ret.index,hwData->writeIndex);

      if ( (buff = dmaGetBufferList(&(dev->rxBuffers),ret.index)) != NULL ) {
         buff->count++;

         buff->size  = ret.size;
         buff->dest  = ret.dest;
         buff->error = (ret.size == 0)?DMA_ERR_FIFO:ret.result;
         buff->id    = ret.id;

         buff->flags =  ret.fuser;                     // firstUser = flags[7:0]
         buff->flags |= (ret.luser << 8) & 0x0000FF00; // lastUser = flags[15:8]
         buff->flags |= (ret.cont << 16) & 0x00010000; // continue = flags[16]

         hwData->contCount += ret.cont;

         if ( dev->debug > 0 ) {
            dev_info(dev->device,"Process: Rx size=%i, Dest=0x%x, fuser=0x%x, luser=0x%x, cont=%i, Error=0x%x\n",
               ret.size, ret.dest, ret.fuser, ret.luser, ret.cont, buff->error);
         }

         // Find owner of lane/vc
         if ( buff->dest < DMA_MAX_DEST ) desc = dev->desc[buff->dest];
         else desc = NULL;

         // Return entry to FPGA if desc is not open
         if ( desc == NULL ) {
            if ( dev->debug > 0 ) dev_info(dev->device,"Process: Port not open return to free list.\n");

            if (hwData->hwWrBuffCnt < (hwData->addrCount-1)) {
               AxisG2_WriteFree(buff,reg,hwData->desc128En);
               ++hwData->hwWrBuffCnt;
            }
            else dmaQueuePushIrq(&(hwData->wrQueue),buff);

            if ( (hwData->bgEnable >> buff->id) & 0x1 ) {
               iowrite32(0x1,&(reg->bgCount[buff->id]));
            }
         }

         // lane/vc is open,  Add to RX Queue
         else dmaRxBufferIrq(desc,buff);
      }
      else dev_warn(dev->device,"Process: Failed to locate RX buffer index %i.\n", ret.index);

      // Update index
      hwData->writeIndex = ((hwData->writeIndex+1) % hwData->addrCount);
   }

   // Unlock
   spin_unlock(&dev->maskLock);

   // Get (write / receive) return buffer list
   if ( hwData->desc128En ) {
      do {
         rCnt = ((hwData->addrCount-1) - hwData->hwWrBuffCnt);
         if (rCnt > BUFF_LIST_SIZE ) rCnt = BUFF_LIST_SIZE;
         bCnt = dmaQueuePopListIrq(&(hwData->wrQueue),hwData->buffList,rCnt);
         for (x=0; x < bCnt; x++) {
            AxisG2_WriteFree(hwData->buffList[x],reg,hwData->desc128En);
            ++hwData->hwWrBuffCnt;
         }
      } while(bCnt > 0);
   }

   return handleCount;
}

// Interrupt handler, or service task
irqreturn_t AxisG2_Irq(int irq, void *dev_id) {
   struct DmaDevice   * dev;
   struct AxisG2Reg   * reg;
   struct AxisG2Data  * hwData;

   dev    = (struct DmaDevice *)dev_id;
   reg    = (struct AxisG2Reg *)dev->reg;
   hwData = (struct AxisG2Data *)dev->hwData;

   // Disable interrupt
   iowrite32(0x0,&(reg->intEnable));

   if ( dev->debug > 0 ) dev_info(dev->device,"Irq: Called.\n");

   // Handle data in work task
   if ( (! dev->cfgIrqDis) && hwData->wqEnable ) queue_work(hwData->wq,&(hwData->irqWork));
   return(IRQ_HANDLED);
}

// Init card in top level Probe
void AxisG2_Init(struct DmaDevice *dev) {
   uint32_t x;
   uint32_t size;

   struct DmaBuffer  *buff;
   struct AxisG2Data *hwData;
   struct AxisG2Reg  *reg;

   reg = (struct AxisG2Reg *)dev->reg;

   // Dest mask
   memset(dev->destMask,0xFF,DMA_MASK_SIZE);

   // Init hw data
   hwData = (struct AxisG2Data *)kmalloc(sizeof(struct AxisG2Data),GFP_KERNEL);
   dev->hwData = hwData;
   hwData->dev = dev;

   // 64-bit or 128-bit mode
   hwData->desc128En = ((ioread32(&(reg->enableVer)) & 0x10000) != 0);

   // Keep track of the number of buffers in hardware
   hwData->hwWrBuffCnt = 0;
   hwData->hwRdBuffCnt = 0;

   // Init software buffer queues for 128bit mode
   if ( hwData->desc128En ) {
      dmaQueueInit(&hwData->wrQueue,dev->rxBuffers.count);
      dmaQueueInit(&hwData->rdQueue,dev->txBuffers.count + dev->rxBuffers.count);
      hwData->buffList = (struct DmaBuffer **)kmalloc(BUFF_LIST_SIZE * sizeof(struct DmaBuffer *),GFP_ATOMIC);
   }

   // Set read and write ring buffers
   hwData->addrCount = (1 << ioread32(&(reg->addrWidth)));

   // Set alloc size
   size = hwData->addrCount*(hwData->desc128En?16:8);

   if(dev->cfgMode & AXIS2_RING_ACP) {
      hwData->readAddr   = kmalloc(size, GFP_DMA | GFP_KERNEL);
      hwData->readHandle = virt_to_phys(hwData->readAddr);

      hwData->writeAddr   = kmalloc(size, GFP_DMA | GFP_KERNEL);
      hwData->writeHandle = virt_to_phys(hwData->writeAddr);
   }
   else {
      hwData->readAddr = dma_alloc_coherent(dev->device, size, &(hwData->readHandle), GFP_DMA32 | GFP_KERNEL);
      hwData->writeAddr = dma_alloc_coherent(dev->device, size, &(hwData->writeHandle), GFP_DMA32 | GFP_KERNEL);
   }

   dev_info(dev->device,"Init: Read  ring at: sw 0x%llx -> hw 0x%llx.\n",(uint64_t)hwData->readAddr,(uint64_t)hwData->readHandle);
   dev_info(dev->device,"Init: Write ring at: sw 0x%llx -> hw 0x%llx.\n",(uint64_t)hwData->writeAddr,(uint64_t)hwData->writeHandle);

   // Init and set ring address
   iowrite32(hwData->readHandle&0xFFFFFFFF,&(reg->rdBaseAddrLow));
   iowrite32((hwData->readHandle >> 32)&0xFFFFFFFF,&(reg->rdBaseAddrHigh));
   memset(hwData->readAddr,0,size);
   hwData->readIndex = 0;

   // Init and set ring address
   iowrite32(hwData->writeHandle&0xFFFFFFFF,&(reg->wrBaseAddrLow));
   iowrite32((hwData->writeHandle>>32)&0xFFFFFFFF,&(reg->wrBaseAddrHigh));
   memset(hwData->writeAddr,0,size);
   hwData->writeIndex = 0;

   hwData->missedIrq = 0;
   hwData->contCount = 0;

   // Set cache mode, bits3:0 = descWr, bits 11:8 = bufferWr, bits 15:12 = bufferRd
   x = 0;
   if ( dev->cfgMode & BUFF_ARM_ACP   ) x |= 0xA600; // Buffer
   if ( dev->cfgMode & AXIS2_RING_ACP ) x |= 0x00A6; // Desc
   iowrite32(x,&(reg->cacheConfig));

   // Set MAX RX
   iowrite32(dev->cfgSize,&(reg->maxSize));

   // Clear FIFOs
   iowrite32(0x1,&(reg->fifoReset));
   iowrite32(0x0,&(reg->fifoReset));

   // Continue and drop
   iowrite32(0x1,&(reg->contEnable));
   iowrite32(0x0,&(reg->dropEnable));

   // IRQ Holdoff
   if ( ((ioread32(&(reg->enableVer)) >> 24) & 0xFF) >= 3 ) iowrite32(dev->cfgIrqHold,&(reg->irqHoldOff));

   // Push RX buffers to hardware and map
   for (x=dev->rxBuffers.baseIdx; x < (dev->rxBuffers.baseIdx + dev->rxBuffers.count); x++) {
      buff = dmaGetBufferList(&(dev->rxBuffers),x);

      // Map failure
      if ( dmaBufferToHw(buff) < 0 ) dev_warn(dev->device,"Init: Failed to map dma buffer.\n");

      // Add to software queue, if enabled and hardware is full
      else if ( hwData->desc128En && (hwData->hwWrBuffCnt >= (hwData->addrCount-1)) )
         dmaQueuePush(&(hwData->wrQueue),buff);

      // Add to hardware queue
      else {
         ++hwData->hwWrBuffCnt;
         AxisG2_WriteFree(buff,reg,hwData->desc128En);
      }
   }

   // Setup buffer groups
   hwData->bgEnable = 0;
   if ( ((ioread32(&(reg->enableVer)) >> 24) & 0xFF) >= 4 ) {
      for (x =0; x < 8; x++) {
         if ( dev->cfgBgThold[x] != 0 ) hwData->bgEnable |= (1 << x);
         iowrite32(dev->cfgBgThold[x],&(reg->bgThold[x]));
      }
   }

   dev_info(dev->device,"Init: Found Version 2 Device. Desc128En=%i\n",hwData->desc128En);
}


// Enable the card
void AxisG2_Enable(struct DmaDevice *dev) {
   struct AxisG2Reg  *reg;
   struct AxisG2Data *hwData;

   reg = (struct AxisG2Reg *)dev->reg;
   hwData = (struct AxisG2Data *)dev->hwData;

<<<<<<< HEAD
   // Enable
   iowrite32(0x1,&(reg->enableVer));

   // Online
   iowrite32(0x1,&(reg->online));

   // Enable interrupt
   if ( ! dev->cfgIrqDis ) {
      iowrite32(0x1,&(reg->intEnable));
   }

=======
>>>>>>> 14deb29e
   // Start workqueue
   if ( hwData->desc128En ) {
      hwData->wqEnable = 1;
      hwData->wq = create_singlethread_workqueue("AXIS_G2_WORKQ");

      // Background task to ensure regular interval of interrupts
      if ( ! dev->cfgIrqDis ) {
         INIT_DELAYED_WORK(&(hwData->dlyWork), AxisG2_WqTask_IrqForce);
         queue_delayed_work(hwData->wq,&(hwData->dlyWork),10);

         // Init processing work, called from IRQ
         INIT_WORK(&(hwData->irqWork), AxisG2_WqTask_Service);
      }

      // Polling mode without interrupts
      else {
         INIT_WORK(&(hwData->irqWork), AxisG2_WqTask_Poll);
         queue_work(hwData->wq,&(hwData->irqWork));
      }
   }
   else hwData->wqEnable = 0;

   // Enable
   iowrite32(0x1,&(reg->enableVer));

   // Online
   iowrite32(0x1,&(reg->online));

   // Enable interrupt
   iowrite32(0x1,&(reg->intEnable));
}

// Clear card in top level Remove
void AxisG2_Clear(struct DmaDevice *dev) {
   struct AxisG2Reg *reg;
   struct AxisG2Data * hwData;

   reg = (struct AxisG2Reg *)dev->reg;
   hwData = (struct AxisG2Data *)dev->hwData;

   // Disable interrupt
   iowrite32(0x0,&(reg->intEnable));

<<<<<<< HEAD
   // Stop work queue
   if ( hwData->wqEnable ) {
      hwData->wqEnable = 0;
      flush_workqueue(hwData->wq);
      destroy_workqueue(hwData->wq);
   }

=======
>>>>>>> 14deb29e
   // Disable rx and tx
   iowrite32(0x0,&(reg->enableVer));
   iowrite32(0x0,&(reg->online));

   // Clear FIFOs
   iowrite32(0x1,&(reg->fifoReset));

   // Stop work queue
   if ( hwData->wqEnable ) {
      hwData->wqEnable = 0;
      cancel_delayed_work_sync(&(hwData->dlyWork));
      flush_workqueue(hwData->wq);
      destroy_workqueue(hwData->wq);
   }

   // Free buffers
   if(dev->cfgMode & AXIS2_RING_ACP) {
      kfree(hwData->readAddr);
      kfree(hwData->writeAddr);
   }
   else {
      dma_free_coherent(dev->device, hwData->addrCount*8, hwData->writeAddr, hwData->writeHandle);
      dma_free_coherent(dev->device, hwData->addrCount*8, hwData->readAddr, hwData->readHandle);
   }

   if ( hwData->desc128En ) kfree(hwData->buffList);

   kfree(hwData);
}

// Return buffer list to card
void AxisG2_RetRxBuffer(struct DmaDevice *dev, struct DmaBuffer **buff, uint32_t count) {
   struct AxisG2Reg *reg;
   struct AxisG2Data *hwData;
   uint32_t x;

   reg = (struct AxisG2Reg *)dev->reg;
   hwData = (struct AxisG2Data *)dev->hwData;

   // Prep for hardware
   for (x =0; x < count; x++) {
      if ( dmaBufferToHw(buff[x]) < 0 ) {
         dev_warn(dev->device,"RetRxBuffer: Failed to map dma buffer.\n");
         return;
      }

      // Write to hardware if 64-bit desc, no lock required
      if ( ! hwData->desc128En ) AxisG2_WriteFree(buff[x],reg,hwData->desc128En);
   }

   // Push to software queue for 128bit desc, force an interrupt
   if ( hwData->desc128En ) {
      dmaQueuePushList(&(hwData->wrQueue),buff,count);

      // Process buffer group credits
      if ( hwData->bgEnable != 0 ) {
         for (x =0; x < count; x++) {
            if ( (hwData->bgEnable >> buff[x]->id) & 0x1 ) {
               iowrite32(0x1,&(reg->bgCount[buff[x]->id]));
            }
         }
      }

      iowrite32(0x1,&(reg->forceInt));
   }
}

// Send a buffer
int32_t AxisG2_SendBuffer(struct DmaDevice *dev, struct DmaBuffer **buff, uint32_t count) {
   struct AxisG2Data * hwData;
   struct AxisG2Reg *reg;
   unsigned long iflags;

   uint32_t x;

   reg = (struct AxisG2Reg *)dev->reg;
   hwData = (struct AxisG2Data *)dev->hwData;

   // Prep for hardware
   for (x =0; x < count; x++) {
      if ( dmaBufferToHw(buff[x]) < 0 ) {
         dev_warn(dev->device,"SendBuffer: Failed to map dma buffer.\n");
         return(-1);
      }

      // Write directly to hardware for 64-bit desc
      if ( ! hwData->desc128En ) {
         spin_lock_irqsave(&dev->writeHwLock,iflags);
         AxisG2_WriteTx(buff[x],reg,hwData->desc128En);
         spin_unlock_irqrestore(&dev->writeHwLock,iflags);
      }
   }

   // Push to software queue for 128bit desc, force an interrupt
   if ( hwData-> desc128En ) {
      dmaQueuePushList(&(hwData->rdQueue),buff,count);
      iowrite32(0x1,&(reg->forceInt));
   }
   return(count);
}

// Execute command
int32_t AxisG2_Command(struct DmaDevice *dev, uint32_t cmd, uint64_t arg) {
   struct AxisG2Reg *reg;
   reg = (struct AxisG2Reg *)dev->reg;

   switch (cmd) {

      // Read ACK
      case AXIS_Read_Ack:
         spin_lock(&dev->commandLock);
         iowrite32(0x1,&(reg->acknowledge));
         spin_unlock(&dev->commandLock);
         return(0);
         break;

      // Write Req Missed
      case AXIS_Write_ReqMissed:
         return(ioread32(&(reg->wrReqMissed)));
         break;

      default:
         dev_warn(dev->device,"Command: Invalid command=%i\n",cmd);
         return(-1);
         break;
   }
}


// Add data to proc dump
void AxisG2_SeqShow(struct seq_file *s, struct DmaDevice *dev) {
   struct AxisG2Reg *reg;
   struct AxisG2Data * hwData;

   uint32_t x;

   reg = (struct AxisG2Reg *)dev->reg;
   hwData = (struct AxisG2Data *)dev->hwData;

   seq_printf(s,"\n");
   seq_printf(s,"-------------- General HW -----------------\n");
   seq_printf(s,"          Int Req Count : %u\n",(ioread32(&(reg->intReqCount))));
   seq_printf(s,"        Hw Dma Wr Index : %u\n",(ioread32(&(reg->hwWrIndex))));
   seq_printf(s,"        Sw Dma Wr Index : %u\n",hwData->writeIndex);
   seq_printf(s,"        Hw Dma Rd Index : %u\n",(ioread32(&(reg->hwRdIndex))));
   seq_printf(s,"        Sw Dma Rd Index : %u\n",hwData->readIndex);
   seq_printf(s,"     Missed Wr Requests : %u\n",(ioread32(&(reg->wrReqMissed))));
   seq_printf(s,"       Missed IRQ Count : %u\n",hwData->missedIrq);
   seq_printf(s,"         Continue Count : %u\n",hwData->contCount);
   seq_printf(s,"          Address Count : %i\n",hwData->addrCount);
   seq_printf(s,"    Hw Write Buff Count : %i\n",hwData->hwWrBuffCnt);
   seq_printf(s,"     Hw Read Buff Count : %i\n",hwData->hwRdBuffCnt);
   seq_printf(s,"           Cache Config : 0x%x\n",(ioread32(&(reg->cacheConfig))));
   seq_printf(s,"            Desc 128 En : %i\n",hwData->desc128En);
   seq_printf(s,"            Enable Ver  : 0x%x\n",(ioread32(&(reg->enableVer))));
   seq_printf(s,"      Driver Load Count : %u\n",((ioread32(&(reg->enableVer)))>>8)&0xFF);
   seq_printf(s,"               IRQ Hold : %u\n",(ioread32(&(reg->irqHoldOff))));
   seq_printf(s,"              BG Enable : 0x%x\n",hwData->bgEnable);

   for ( x=0; x < 8; x++ ) {
      if ( (hwData->bgEnable >> x) & 0x1 ) {
         seq_printf(s,"         BG %i Threshold : %u\n",x,ioread32(&(reg->bgThold[x])));
         seq_printf(s,"             BG %i Count : %u\n",x,ioread32(&(reg->bgCount[x])));
      }
   }
}


// Work queue task to force periodic IRQ
void AxisG2_WqTask_IrqForce ( struct work_struct *work ) {
   struct AxisG2Reg *reg;
   struct AxisG2Data * hwData;
   struct delayed_work * dlyWork;

   dlyWork = container_of(work,    struct delayed_work, work);
   hwData  = container_of(dlyWork, struct AxisG2Data,   dlyWork);

   reg = (struct AxisG2Reg *)hwData->dev->reg;

   iowrite32(0x1,&(reg->forceInt));

   if ( hwData->wqEnable ) queue_delayed_work(hwData->wq,&(hwData->dlyWork),10);
}


// Work queue task to run a poll loop
void AxisG2_WqTask_Poll ( struct work_struct *work ) {
   uint32_t handleCount;
   struct AxisG2Reg *reg;
   struct DmaDevice *dev;
   struct AxisG2Data *hwData;

   hwData = container_of(work, struct AxisG2Data, irqWork);

   reg = (struct AxisG2Reg *)hwData->dev->reg;
   dev = (struct DmaDevice *)hwData->dev;

   // Process data
   handleCount = AxisG2_Process (dev, reg, hwData);

   if ( dev->debug > 0 && handleCount > 0 ) dev_info(dev->device,"Poll: Done. Handled = %i\n",handleCount);

   if ( hwData->wqEnable ) queue_work(hwData->wq,&(hwData->irqWork));
}


// Work queue task to handle IRQ processing
void AxisG2_WqTask_Service ( struct work_struct *work ) {
   uint32_t handleCount;

   struct AxisG2Reg *reg;
   struct DmaDevice *dev;
   struct AxisG2Data *hwData;

   hwData = container_of(work, struct AxisG2Data, irqWork);

   reg = (struct AxisG2Reg *)hwData->dev->reg;
   dev = (struct DmaDevice *)hwData->dev;

   if ( dev->debug > 0 ) dev_info(dev->device,"Service: Entered\n");

   // Process data
   handleCount = AxisG2_Process (dev, reg, hwData);

   // Enable interrupt and update ack count
   if ( handleCount == 0 ) hwData->missedIrq++;
   if ( dev->debug > 0 ) dev_info(dev->device,"Service: Done. Handled = %i\n",handleCount);
   iowrite32(0x30000 + handleCount,&(reg->intAckAndEnable));
}
<|MERGE_RESOLUTION|>--- conflicted
+++ resolved
@@ -407,20 +407,12 @@
    reg = (struct AxisG2Reg *)dev->reg;
    hwData = (struct AxisG2Data *)dev->hwData;
 
-<<<<<<< HEAD
    // Enable
    iowrite32(0x1,&(reg->enableVer));
 
    // Online
    iowrite32(0x1,&(reg->online));
 
-   // Enable interrupt
-   if ( ! dev->cfgIrqDis ) {
-      iowrite32(0x1,&(reg->intEnable));
-   }
-
-=======
->>>>>>> 14deb29e
    // Start workqueue
    if ( hwData->desc128En ) {
       hwData->wqEnable = 1;
@@ -443,6 +435,11 @@
    }
    else hwData->wqEnable = 0;
 
+   // Enable interrupt
+   if ( ! dev->cfgIrqDis ) {
+      iowrite32(0x1,&(reg->intEnable));
+   }
+
    // Enable
    iowrite32(0x1,&(reg->enableVer));
 
@@ -464,7 +461,6 @@
    // Disable interrupt
    iowrite32(0x0,&(reg->intEnable));
 
-<<<<<<< HEAD
    // Stop work queue
    if ( hwData->wqEnable ) {
       hwData->wqEnable = 0;
@@ -472,8 +468,6 @@
       destroy_workqueue(hwData->wq);
    }
 
-=======
->>>>>>> 14deb29e
    // Disable rx and tx
    iowrite32(0x0,&(reg->enableVer));
    iowrite32(0x0,&(reg->online));
